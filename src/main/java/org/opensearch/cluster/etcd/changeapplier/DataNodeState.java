--- conflicted
+++ resolved
@@ -22,7 +22,6 @@
 import org.apache.logging.log4j.LogManager;
 import org.apache.logging.log4j.Logger;
 
-<<<<<<< HEAD
 import io.etcd.jetcd.Client;
 import io.etcd.jetcd.KV;
 import io.etcd.jetcd.ByteSequence;
@@ -34,11 +33,8 @@
 import java.nio.charset.StandardCharsets;
 import java.util.Collections;
 import java.util.HashMap;
+import java.util.HashSet;
 import java.util.List;
-=======
-import java.util.HashMap;
-import java.util.HashSet;
->>>>>>> 55878a1c
 import java.util.Map;
 import java.util.Optional;
 import java.util.Set;
@@ -49,20 +45,14 @@
     private static final Logger logger = LogManager.getLogger(DataNodeState.class);
     
     private final Map<String, IndexMetadata> indices;
-<<<<<<< HEAD
-    private final Map<String, Map<Integer, ShardRole>> assignedShards;
+    private final Map<String, Set<DataNodeShard>> assignedShards;
     private final Client etcdClient;
     private final String clusterName;
     
     // Cache for heartbeat data to avoid repeated ETCD reads
     private Map<String, List<Map<String, Object>>> cachedNodeRouting = null;
 
-    public DataNodeState(DiscoveryNode localNode, Map<String, IndexMetadata> indices, Map<String, Map<Integer, ShardRole>> assignedShards, Client etcdClient, String clusterName) {
-=======
-    private final Map<String, Set<DataNodeShard>> assignedShards;
-
-    public DataNodeState(DiscoveryNode localNode, Map<String, IndexMetadata> indices, Map<String, Set<DataNodeShard>> assignedShards) {
->>>>>>> 55878a1c
+    public DataNodeState(DiscoveryNode localNode, Map<String, IndexMetadata> indices, Map<String, Set<DataNodeShard>> assignedShards, Client etcdClient, String clusterName) {
         super(localNode);
         // The index metadata and shard assignment should be identical
         assert indices.keySet().equals(assignedShards.keySet());
@@ -300,42 +290,8 @@
                 int shardNum = dataNodeShard.getShardNum();
                 ShardRole role = dataNodeShard.getShardRole();
                 ShardId shardId = new ShardId(indexMetadata.getIndex(), shardNum);
-<<<<<<< HEAD
-                UnassignedInfo unassignedInfo = new UnassignedInfo(UnassignedInfo.Reason.INDEX_CREATED, "created");
-                
-                ShardRouting shardRouting = ShardRouting.newUnassigned(
-                    shardId,
-                    role == ShardRole.PRIMARY,
-                    role == ShardRole.SEARCH_REPLICA,
-                    determineRecoverySource(shardNum, indexMetadata), // Enable smart recovery
-                    unassignedInfo
-                );
-                
-                // Get previous allocation ID BEFORE initializing
-                String previousAllocationId = getPreviousAllocationId(indexMetadata.getIndex().getName(), shardNum);
-                
-                // Initialize with previous allocation ID (for allocation ID preservation)
-                shardRouting = shardRouting.initialize(localNode.getId(), previousAllocationId, ShardRouting.UNAVAILABLE_EXPECTED_SHARD_SIZE);
-                
-                // ALLOCATION ID TRACKING: Log allocation ID changes for monitoring purposes
-                String currentAllocationId = shardRouting.allocationId() != null ? shardRouting.allocationId().getId() : "null";
-                
-                if (previousAllocationId != null) {
-                    if (previousAllocationId.equals(currentAllocationId)) {
-                        logger.info("✅ ALLOCATION ID PRESERVED: shard {}[{}] kept allocation ID {}", 
-                            indexMetadata.getIndex().getName(), shardNum, previousAllocationId);
-                    } else {
-                        logger.info("🔄 ALLOCATION ID CHANGED: shard {}[{}] from {} to {}", 
-                            indexMetadata.getIndex().getName(), shardNum, previousAllocationId, currentAllocationId);
-                    }
-                } else {
-                    logger.debug("No previous allocation ID found for shard {}[{}], using new ID: {}", 
-                        indexMetadata.getIndex().getName(), shardNum, currentAllocationId);
-                }
-=======
 
                 IndexShardRoutingTable.Builder newShardRoutingTable = new IndexShardRoutingTable.Builder(shardId);
->>>>>>> 55878a1c
                 IndexShardRoutingTable previousShardRoutingTable = previousIndexRoutingTable == null
                     ? new IndexShardRoutingTable.Builder(shardId).build()
                     : previousIndexRoutingTable.shard(shardNum);
@@ -410,27 +366,45 @@
                 ShardRouting shardRouting;
                 if (previouslyStartedShard.isPresent()) {
                     shardRouting = previouslyStartedShard.get();
+                    logger.debug("Reusing existing ShardRouting for shard {}[{}] with allocation ID {}", 
+                        indexMetadata.getIndex().getName(), shardNum, shardRouting.allocationId().getId());
                 } else {
+                    // No previous shard in cluster state - use ETCD-based allocation ID preservation
+                    RecoverySource smartRecoverySource = determineRecoverySource(shardNum, indexMetadata);
+                    String previousAllocationId = getPreviousAllocationId(indexMetadata.getIndex().getName(), shardNum);
+                    
                     shardRouting = ShardRouting.newUnassigned(
                         shardId,
                         role == ShardRole.PRIMARY,
                         role == ShardRole.SEARCH_REPLICA,
-                        recoverySource,
+                        smartRecoverySource, // Use smart recovery based on ETCD data
                         unassignedInfo
                     );
-                    shardRouting = shardRouting.initialize(localNode.getId(), null, ShardRouting.UNAVAILABLE_EXPECTED_SHARD_SIZE);
+                    
+                    // Initialize with previous allocation ID (for allocation ID preservation across restarts)
+                    shardRouting = shardRouting.initialize(localNode.getId(), previousAllocationId, ShardRouting.UNAVAILABLE_EXPECTED_SHARD_SIZE);
+                    
+                    // ALLOCATION ID TRACKING: Log allocation ID changes for monitoring purposes
+                    String currentAllocationId = shardRouting.allocationId() != null ? shardRouting.allocationId().getId() : "null";
+                    
+                    if (previousAllocationId != null) {
+                        if (previousAllocationId.equals(currentAllocationId)) {
+                            logger.info("✅ ALLOCATION ID PRESERVED: shard {}[{}] kept allocation ID {}", 
+                                indexMetadata.getIndex().getName(), shardNum, previousAllocationId);
+                        } else {
+                            logger.info("🔄 ALLOCATION ID CHANGED: shard {}[{}] from {} to {}", 
+                                indexMetadata.getIndex().getName(), shardNum, previousAllocationId, currentAllocationId);
+                        }
+                    } else {
+                        logger.debug("No previous allocation ID found for shard {}[{}], using new ID: {}", 
+                            indexMetadata.getIndex().getName(), shardNum, currentAllocationId);
+                    }
                 }
-<<<<<<< HEAD
-                indexRoutingTableBuilder.addShard(shardRouting);
-                
-                indexMetadataBuilder.putInSyncAllocationIds(shardNum, Set.of(shardRouting.allocationId().getId()));
-=======
                 newShardRoutingTable.addShard(shardRouting);
 
                 indexRoutingTableBuilder.addIndexShard(newShardRoutingTable.build());
                 inSyncAllocationIds.add(shardRouting.allocationId().getId());
                 indexMetadataBuilder.putInSyncAllocationIds(shardNum, inSyncAllocationIds);
->>>>>>> 55878a1c
                 if (role == ShardRole.SEARCH_REPLICA) {
                     // For local search replicas, we have no reference to the primary shard, so we must claim that
                     // the index is search-only. Otherwise, an assertion in the RoutingNodes constructor will fail.
